{-# OPTIONS_GHC -fno-warn-missing-signatures #-}
{-# OPTIONS_GHC -fno-warn-unused-imports #-}
{-# LANGUAGE ScopedTypeVariables #-}

module TestPscPublish where

import Control.Monad
import Control.Applicative
import Control.Exception
import System.Process
import System.Directory
import System.IO
import System.Exit
import qualified Data.ByteString.Lazy as BL
import Data.ByteString.Lazy (ByteString)
import qualified Data.Aeson as A
import Data.Aeson.BetterErrors
import Data.Version

import Language.PureScript.Docs
import Language.PureScript.Publish
import Language.PureScript.Publish.ErrorsWarnings as Publish

import TestUtils

main :: IO ()
main = testPackage "tests/support/prelude"

data TestResult
  = ParseFailed String
  | Mismatch ByteString ByteString -- ^ encoding before, encoding after
  | Pass ByteString
  deriving (Show, Read)

roundTrip :: UploadedPackage -> TestResult
roundTrip pkg =
  let before = A.encode pkg
  in case A.eitherDecode before of
       Left err -> ParseFailed err
       Right parsed -> do
         let after = A.encode (parsed :: UploadedPackage)
         if before == after
           then Pass before
           else Mismatch before after

testRunOptions :: PublishOptions
testRunOptions = defaultPublishOptions
  { publishGetVersion = return testVersion
  , publishWorkingTreeDirty = return ()
  }
  where testVersion = ("v999.0.0", Version [999,0,0] [])

-- | Given a directory which contains a package, produce JSON from it, and then
-- | attempt to parse it again, and ensure that it doesn't change.
testPackage :: String -> IO ()
testPackage dir = pushd dir $ do
  res <- preparePackage testRunOptions
  case res of
    Left e -> preparePackageError e
    Right package -> case roundTrip package of
      Pass _ -> do
        putStrLn ("psc-publish test passed for: " ++ dir)
        pure ()
      other -> do
        putStrLn ("psc-publish tests failed on " ++ dir ++ ":")
<<<<<<< HEAD
        print other
        exitFailure
=======
        putStrLn (show other)
        exitFailure
  where
    preparePackageError e@(UserError BowerJSONNotFound) = do
      Publish.printErrorToStdout e
      putStrLn ""
      putStrLn "=========================================="
      putStrLn "Did you forget to update the submodules?"
      putStrLn "$ git submodule sync; git submodule update"
      putStrLn "=========================================="
      putStrLn ""
      exitFailure
    preparePackageError e = Publish.printErrorToStdout e >> exitFailure
>>>>>>> 406695a8
<|MERGE_RESOLUTION|>--- conflicted
+++ resolved
@@ -63,11 +63,7 @@
         pure ()
       other -> do
         putStrLn ("psc-publish tests failed on " ++ dir ++ ":")
-<<<<<<< HEAD
         print other
-        exitFailure
-=======
-        putStrLn (show other)
         exitFailure
   where
     preparePackageError e@(UserError BowerJSONNotFound) = do
@@ -79,5 +75,4 @@
       putStrLn "=========================================="
       putStrLn ""
       exitFailure
-    preparePackageError e = Publish.printErrorToStdout e >> exitFailure
->>>>>>> 406695a8
+    preparePackageError e = Publish.printErrorToStdout e >> exitFailure