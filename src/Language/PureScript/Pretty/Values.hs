-----------------------------------------------------------------------------
--
-- Module      :  Language.PureScript.Pretty.Values
-- Copyright   :  Kinds.hs(c) Phil Freeman 2013
-- License     :  MIT
--
-- Maintainer  :  Phil Freeman <paf31@cantab.net>
-- Stability   :  experimental
-- Portability :
--
-- |
-- Pretty printer for values
--
-----------------------------------------------------------------------------

module Language.PureScript.Pretty.Values (
    prettyPrintValue,
    prettyPrintBinder
) where

import Data.Maybe (fromMaybe)
import Data.List (intercalate)

import Control.Arrow ((<+>), runKleisli, second)
import Control.PatternArrows
import Control.Monad.State
import Control.Applicative

import Language.PureScript.AST
import Language.PureScript.Names
import Language.PureScript.Pretty.Common
import Language.PureScript.Pretty.Types (prettyPrintType, prettyPrintTypeAtom)

literals :: Pattern PrinterState Expr String
literals = mkPattern' match
  where
  match :: Expr -> StateT PrinterState Maybe String
  match (NumericLiteral n) = return $ either show show n
  match (StringLiteral s) = return $ show s
  match (BooleanLiteral True) = return "true"
  match (BooleanLiteral False) = return "false"
  match (ArrayLiteral xs) = concat <$> sequence
    [ return "[ "
    , withIndent $ prettyPrintMany prettyPrintValue' xs
    , return " ]"
    ]
  match (ObjectLiteral ps) = prettyPrintObject' $ second Just `map` ps
  match (ObjectConstructor ps) = prettyPrintObject' ps
  match (ObjectGetter prop) = return $ "(." ++ prop ++ ")"
  match (Constructor name) = return $ show name
  match (Case values binders) = concat <$> sequence
    [ return "case "
    , unwords <$> forM values prettyPrintValue'
    , return " of\n"
    , withIndent $ prettyPrintMany prettyPrintCaseAlternative binders
    , currentIndent
    ]
  match (Let ds val) = concat <$> sequence
    [ return "let\n"
    , withIndent $ prettyPrintMany prettyPrintDeclaration ds
    , return "\n"
    , currentIndent
    , return "in "
    , prettyPrintValue' val
    ]
  match (Var ident) = return $ show ident
  match (Do els) = concat <$> sequence
    [ return "do "
    , withIndent $ prettyPrintMany prettyPrintDoNotationElement els
    , currentIndent
    ]
  match (OperatorSection op (Right val)) = return $ "(" ++ prettyPrintValue op ++ " " ++ prettyPrintValue val ++ ")"
  match (OperatorSection op (Left val)) = return $ "(" ++ prettyPrintValue val ++ " " ++ prettyPrintValue op ++ ")"
<<<<<<< HEAD
  match (TypeClassDictionary _ cstr _) = return $ "<<dict " ++ show cstr ++ ">>"
=======
  match (TypeClassDictionary _ (name, tys) _) = return $ "<<dict " ++ show name ++ " " ++ unwords (map prettyPrintTypeAtom tys) ++ ">>"
>>>>>>> 3acb2f55
  match (SuperClassDictionary name _) = return $ "<<superclass dict " ++ show name ++ ">>"
  match (TypedValue _ val ty) = return $ "(" ++ prettyPrintValue val ++ ") :: " ++ prettyPrintType ty
  match (PositionedValue _ _ val) = prettyPrintValue' val
  match _ = mzero

prettyPrintDeclaration :: Declaration -> StateT PrinterState Maybe String
prettyPrintDeclaration (TypeDeclaration ident ty) = return $ show ident ++ " :: " ++ prettyPrintType ty
prettyPrintDeclaration (ValueDeclaration ident _ [] (Right val)) = concat <$> sequence
  [ return $ show ident ++ " = "
  , prettyPrintValue' val
  ]
prettyPrintDeclaration (PositionedDeclaration _ _ d) = prettyPrintDeclaration d
prettyPrintDeclaration _ = error "Invalid argument to prettyPrintDeclaration"

prettyPrintCaseAlternative :: CaseAlternative -> StateT PrinterState Maybe String
prettyPrintCaseAlternative (CaseAlternative binders result) =
  concat <$> sequence
    [ intercalate ", " <$> forM binders prettyPrintBinder'
    , prettyPrintResult result
    ]
  where
  prettyPrintResult (Left gs) = concat <$> mapM prettyPrintGuardedValue gs
  prettyPrintResult (Right v) = (" -> " ++) <$> prettyPrintValue' v

  prettyPrintGuardedValue (grd, val) =
    concat <$> sequence
      [ return "| "
      , prettyPrintValue' grd
      , return " -> "
      , prettyPrintValue' val
      , return "\n"
      ]

prettyPrintDoNotationElement :: DoNotationElement -> StateT PrinterState Maybe String
prettyPrintDoNotationElement (DoNotationValue val) =
  prettyPrintValue' val
prettyPrintDoNotationElement (DoNotationBind binder val) =
  concat <$> sequence
    [ prettyPrintBinder' binder
    , return " <- "
    , prettyPrintValue' val
    ]
prettyPrintDoNotationElement (DoNotationLet ds) =
  concat <$> sequence
    [ return "let "
    , withIndent $ prettyPrintMany prettyPrintDeclaration ds
    ]
prettyPrintDoNotationElement (PositionedDoNotationElement _ _ el) = prettyPrintDoNotationElement el

prettyPrintObject' :: [(String, Maybe Expr)] -> StateT PrinterState Maybe String
prettyPrintObject' [] = return "{}"
prettyPrintObject' ps = concat <$> sequence
  [ return "{\n"
  , withIndent $ prettyPrintMany prettyPrintObjectProperty ps
  , return "\n"
  , currentIndent
  , return "}"
  ]

ifThenElse :: Pattern PrinterState Expr ((Expr, Expr), Expr)
ifThenElse = mkPattern match
  where
  match (IfThenElse cond th el) = Just ((th, el), cond)
  match _ = Nothing

accessor :: Pattern PrinterState Expr (String, Expr)
accessor = mkPattern match
  where
  match (Accessor prop val) = Just (prop, val)
  match _ = Nothing

objectUpdate :: Pattern PrinterState Expr ([String], Expr)
objectUpdate = mkPattern match
  where
  match (ObjectUpdate o ps) = Just (flip map ps $ \(key, val) -> key ++ " = " ++ prettyPrintValue val, o)
  match (ObjectUpdater o ps) = Just (flip map ps $ \(key, val) -> key ++ " = " ++ maybe "_" prettyPrintValue val, fromMaybe (Var (Qualified Nothing $ Ident "_")) o)
  match _ = Nothing

app :: Pattern PrinterState Expr (String, Expr)
app = mkPattern match
  where
  match (App val arg) = Just (prettyPrintValue arg, val)
  match _ = Nothing

lam :: Pattern PrinterState Expr (String, Expr)
lam = mkPattern match
  where
  match (Abs (Left arg) val) = Just (show arg, val)
  match _ = Nothing

-- |
-- Generate a pretty-printed string representing an expression
--
prettyPrintValue :: Expr -> String
prettyPrintValue = fromMaybe (error "Incomplete pattern") . flip evalStateT (PrinterState 0) . prettyPrintValue'

prettyPrintValue' :: Expr -> StateT PrinterState Maybe String
prettyPrintValue' = runKleisli $ runPattern matchValue
  where
  matchValue :: Pattern PrinterState Expr String
  matchValue = buildPrettyPrinter operators (literals <+> fmap parens matchValue)
  operators :: OperatorTable PrinterState Expr String
  operators =
    OperatorTable [ [ Wrap accessor $ \prop val -> val ++ "." ++ prop ]
                  , [ Wrap objectUpdate $ \ps val -> val ++ "{ " ++ intercalate ", " ps ++ " }" ]
                  , [ Wrap app $ \arg val -> val ++ "(" ++ arg ++ ")" ]
                  , [ Split lam $ \arg val -> "\\" ++ arg ++ " -> " ++ prettyPrintValue val ]
                  , [ Wrap ifThenElse $ \(th, el) cond -> "if " ++ cond ++ " then " ++ prettyPrintValue th ++ " else " ++ prettyPrintValue el ]
                  ]

prettyPrintBinderAtom :: Pattern PrinterState Binder String
prettyPrintBinderAtom = mkPattern' match
  where
  match :: Binder -> StateT PrinterState Maybe String
  match NullBinder = return "_"
  match (StringBinder str) = return $ show str
  match (NumberBinder num) = return $ either show show num
  match (BooleanBinder True) = return "true"
  match (BooleanBinder False) = return "false"
  match (VarBinder ident) = return $ show ident
  match (ConstructorBinder ctor args) = concat <$> sequence
    [ return $ show ctor ++ " "
    , unwords <$> forM args match
    ]
  match (ObjectBinder bs) = concat <$> sequence
    [ return "{\n"
    , withIndent $ prettyPrintMany prettyPrintObjectPropertyBinder bs
    , currentIndent
    , return "}"
    ]
  match (ArrayBinder bs) = concat <$> sequence
    [ return "["
    , unwords <$> mapM prettyPrintBinder' bs
    , return "]"
    ]
  match (NamedBinder ident binder) = ((show ident ++ "@") ++) <$> prettyPrintBinder' binder
  match (PositionedBinder _ _ binder) = prettyPrintBinder' binder
  match _ = mzero

-- |
-- Generate a pretty-printed string representing a Binder
--
prettyPrintBinder :: Binder -> String
prettyPrintBinder = fromMaybe (error "Incomplete pattern") . flip evalStateT (PrinterState 0) . prettyPrintBinder'

prettyPrintBinder' :: Binder -> StateT PrinterState Maybe String
prettyPrintBinder' = runKleisli $ runPattern matchBinder
  where
  matchBinder :: Pattern PrinterState Binder String
  matchBinder = buildPrettyPrinter operators (prettyPrintBinderAtom <+> fmap parens matchBinder)
  operators :: OperatorTable PrinterState Binder String
  operators =
    OperatorTable [ [ AssocR matchConsBinder (\b1 b2 -> b1 ++ " : " ++ b2) ] ]

matchConsBinder :: Pattern PrinterState Binder (Binder, Binder)
matchConsBinder = mkPattern match'
  where
  match' (ConsBinder b1 b2) = Just (b1, b2)
  match' _ = Nothing

prettyPrintObjectPropertyBinder :: (String, Binder) -> StateT PrinterState Maybe String
prettyPrintObjectPropertyBinder (key, binder) = concat <$> sequence
    [ return $ prettyPrintObjectKey key ++ ": "
    , prettyPrintBinder' binder
    ]

prettyPrintObjectProperty :: (String, Maybe Expr) -> StateT PrinterState Maybe String
prettyPrintObjectProperty (key, value) = concat <$> sequence
    [ return $ prettyPrintObjectKey key ++ ": "
    , maybe (pure "_") prettyPrintValue' value
    ]<|MERGE_RESOLUTION|>--- conflicted
+++ resolved
@@ -71,11 +71,7 @@
     ]
   match (OperatorSection op (Right val)) = return $ "(" ++ prettyPrintValue op ++ " " ++ prettyPrintValue val ++ ")"
   match (OperatorSection op (Left val)) = return $ "(" ++ prettyPrintValue val ++ " " ++ prettyPrintValue op ++ ")"
-<<<<<<< HEAD
-  match (TypeClassDictionary _ cstr _) = return $ "<<dict " ++ show cstr ++ ">>"
-=======
   match (TypeClassDictionary _ (name, tys) _) = return $ "<<dict " ++ show name ++ " " ++ unwords (map prettyPrintTypeAtom tys) ++ ">>"
->>>>>>> 3acb2f55
   match (SuperClassDictionary name _) = return $ "<<superclass dict " ++ show name ++ ">>"
   match (TypedValue _ val ty) = return $ "(" ++ prettyPrintValue val ++ ") :: " ++ prettyPrintType ty
   match (PositionedValue _ _ val) = prettyPrintValue' val
